require 'active_model/serializer/adapter/json_api/fragment_cache'
require 'active_model/serializer/adapter/json_api/pagination_links'

module ActiveModel
  class Serializer
    class Adapter
      class JsonApi < Adapter
        def initialize(serializer, options = {})
          super
          @hash = { data: [] }

          @options[:include] ||= []
          if @options[:include].is_a?(String)
            @options[:include] = @options[:include].split(',')
          end

          if fields = options.delete(:fields)
            @fieldset = ActiveModel::Serializer::Fieldset.new(fields, serializer.json_key)
          else
            @fieldset = options[:fieldset]
          end
        end

        def serializable_hash(options = nil)
          options ||= {}
          if serializer.respond_to?(:each)
            serializer.each do |s|
              result = self.class.new(s, @options.merge(fieldset: @fieldset)).serializable_hash(options)
              @hash[:data] << result[:data]

              if result[:included]
                @hash[:included] ||= []
                @hash[:included] |= result[:included]
              end
            end

            add_links(options)
          else
            primary_data = primary_data_for(serializer, options)
            relationships = relationships_for(serializer)
            included = included_for(serializer)
            @hash[:data] = primary_data
            @hash[:data][:relationships] = relationships if relationships.any?
            @hash[:included] = included if included.any?
          end
          @hash
        end

        def fragment_cache(cached_hash, non_cached_hash)
          root = false if @options.include?(:include)
          JsonApi::FragmentCache.new().fragment_cache(root, cached_hash, non_cached_hash)
        end

        private

        def resource_identifier_type_for(serializer)
          if ActiveModel::Serializer.config.jsonapi_resource_type == :singular
            serializer.object.class.model_name.singular
          else
            serializer.object.class.model_name.plural
          end
        end

<<<<<<< HEAD
        def resource_identifier_id_for(serializer)
          if serializer.respond_to?(:id)
            serializer.id
          else
            serializer.object.id
=======
        def add_relationship(resource, name, serializer, val = nil)
          resource[:relationships] ||= {}
          resource[:relationships][name] = { data: val }

          if serializer && serializer.object
            resource[:relationships][name][:data] = { type: serializer.json_api_type, id: serializer.id.to_s }
>>>>>>> f2279946
          end
        end

        def resource_identifier_for(serializer)
          type = resource_identifier_type_for(serializer)
          id   = resource_identifier_id_for(serializer)

          { id: id.to_s, type: type }
        end

        def resource_object_for(serializer, options = {})
          options[:fields] = @fieldset && @fieldset.fields_for(serializer)

          cache_check(serializer) do
            result = resource_identifier_for(serializer)
            attributes = serializer.attributes(options).except(:id)
            result[:attributes] = attributes if attributes.any?
            result
          end
        end

        def primary_data_for(serializer, options)
          if serializer.respond_to?(:each)
            serializer.map { |s| resource_object_for(s, options) }
          else
            resource_object_for(serializer, options)
          end
        end

        def relationship_value_for(serializer, options = {})
          if serializer.respond_to?(:each)
            serializer.map { |s| resource_identifier_for(s) }
          else
            if options[:virtual_value]
              options[:virtual_value]
            elsif serializer && serializer.object
              resource_identifier_for(serializer)
            else
              nil
            end
          end
        end

        def relationships_for(serializer)
         Hash[serializer.associations.map { |association| [ association.key, { data: relationship_value_for(association.serializer, association.options) } ] }]
        end

        def included_for(serializer)
          serializer.associations.flat_map { |assoc| _included_for(assoc.key, assoc.serializer) }.uniq
        end

        def _included_for(resource_name, serializer, parent = nil)
          if serializer.respond_to?(:each)
            serializer.flat_map { |s| _included_for(resource_name, s, parent) }.uniq
          else
            result = []
            if serializer && serializer.object
              resource_path = [parent, resource_name].compact.join('.')

              if include_assoc?(resource_path)
                primary_data = primary_data_for(serializer, @options)
                relationships = relationships_for(serializer)
                primary_data[:relationships] = relationships if relationships.any?
                result.push(primary_data)
              end

              if include_nested_assoc?(resource_path)
                serializer.associations.each do |association|
                  if association.serializer
                    result.concat(_included_for(association.key, association.serializer, resource_path))
                    result.uniq!
                  end
                end
              end
            end
            result
          end
        end

        def include_assoc?(assoc)
          check_assoc("#{assoc}$")
        end

        def include_nested_assoc?(assoc)
          check_assoc("#{assoc}.")
        end

        def check_assoc(assoc)
          @options[:include].any? { |s| s.match(/^#{assoc.gsub('.', '\.')}/) }
        end

        def add_links(options)
          links = @hash.fetch(:links) { {} }
          collection = serializer.object
          if is_paginated?(collection)
            @hash[:links] = add_pagination_links(links, collection, options)
          end
        end

        def add_pagination_links(links, collection, options)
          pagination_links = JsonApi::PaginationLinks.new(collection, options[:context]).serializable_hash(options)
          links.update(pagination_links)
        end

        def is_paginated?(collection)
          collection.respond_to?(:current_page) &&
            collection.respond_to?(:total_pages) &&
            collection.respond_to?(:size)
        end
      end
    end
  end
end<|MERGE_RESOLUTION|>--- conflicted
+++ resolved
@@ -61,20 +61,11 @@
           end
         end
 
-<<<<<<< HEAD
         def resource_identifier_id_for(serializer)
           if serializer.respond_to?(:id)
             serializer.id
           else
             serializer.object.id
-=======
-        def add_relationship(resource, name, serializer, val = nil)
-          resource[:relationships] ||= {}
-          resource[:relationships][name] = { data: val }
-
-          if serializer && serializer.object
-            resource[:relationships][name][:data] = { type: serializer.json_api_type, id: serializer.id.to_s }
->>>>>>> f2279946
           end
         end
 
