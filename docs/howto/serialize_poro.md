[Back to Guides](../README.md)

# How to serialize a Plain-Old Ruby Object (PORO)

When you are first getting started with ActiveModelSerializers, it may seem only `ActiveRecord::Base` objects can be serializable,
but pretty much any object can be serializable with ActiveModelSerializers.
Here is an example of a PORO that is serializable in most situations:

```ruby
# my_model.rb
class MyModel
  alias :read_attribute_for_serialization :send
  attr_accessor :id, :name, :level

  def initialize(attributes)
    @id = attributes[:id]
    @name = attributes[:name]
    @level = attributes[:level]
  end

  def self.model_name
    @_model_name ||= ActiveModel::Name.new(self)
  end
end
```

The [ActiveModel::Serializer::Lint::Tests](../../lib/active_model/serializer/lint.rb)
define and validate which methods ActiveModelSerializers expects to be implemented.

An implementation of the complete spec is included either for use or as reference:
[`ActiveModelSerializers::Model`](../../lib/active_model_serializers/model.rb).
You can use in production code that will make your PORO a lot cleaner.

The above code now becomes:

```ruby
# my_model.rb
class MyModel < ActiveModelSerializers::Model
  attributes :id, :name, :level
<<<<<<< HEAD
end
```

The default serializer would be `MyModelSerializer`.
=======
end
```

The default serializer would be `MyModelSerializer`.

*IMPORTANT*: There is a surprising behavior (bug) in the current implementation of ActiveModelSerializers::Model that
prevents an accessor from modifying attributes on the instance.  The fix for this bug
is a breaking change, so we have made an opt-in configuration.

New applications should set:

```ruby
ActiveModelSerializers::Model.derive_attributes_from_names_and_fix_accessors
```

Existing applications can use the fix *and* avoid breaking changes
by making a superclass for new models. For example:

```ruby
class SerializablePoro < ActiveModelSerializers::Model
  derive_attributes_from_names_and_fix_accessors
end
```

So that `MyModel` above would inherit from `SerializablePoro`.

`derive_attributes_from_names_and_fix_accessors` prepends the `DeriveAttributesFromNamesAndFixAccessors`
module and does the following:

- `id` will *always* be in the attributes. (This is until we separate out the caching requirement for POROs.)
- Overwrites the `attributes` method to that it only returns declared attributes.
 `attributes` will now be a frozen hash with indifferent access.
>>>>>>> 28b8e3dd

For more information, see [README: What does a 'serializable resource' look like?](../../README.md#what-does-a-serializable-resource-look-like).<|MERGE_RESOLUTION|>--- conflicted
+++ resolved
@@ -37,12 +37,6 @@
 # my_model.rb
 class MyModel < ActiveModelSerializers::Model
   attributes :id, :name, :level
-<<<<<<< HEAD
-end
-```
-
-The default serializer would be `MyModelSerializer`.
-=======
 end
 ```
 
@@ -75,6 +69,5 @@
 - `id` will *always* be in the attributes. (This is until we separate out the caching requirement for POROs.)
 - Overwrites the `attributes` method to that it only returns declared attributes.
  `attributes` will now be a frozen hash with indifferent access.
->>>>>>> 28b8e3dd
 
 For more information, see [README: What does a 'serializable resource' look like?](../../README.md#what-does-a-serializable-resource-look-like).