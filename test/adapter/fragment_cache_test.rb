require 'test_helper'
<<<<<<< HEAD
module ActiveModelSerializers
  module Adapter
    class FragmentCacheTest < ActiveSupport::TestCase
      def setup
        super
        @spam            = Spam::UnrelatedLink.new(id: 'spam-id-1')
        @author          = Author.new(name: 'Joao M. D. Moura')
        @role            = Role.new(name: 'Great Author', description: nil)
        @role.author     = [@author]
        @role_serializer = RoleSerializer.new(@role)
        @spam_serializer = Spam::UnrelatedLinkSerializer.new(@spam)
        @role_hash       = FragmentCache.new(::ActiveModelSerializers::Adapter.configured_adapter.new(@role_serializer), @role_serializer, {})
        @spam_hash       = FragmentCache.new(::ActiveModelSerializers::Adapter.configured_adapter.new(@spam_serializer), @spam_serializer, {})
      end
=======
module ActiveModel
  class Serializer
    module Adapter
      class FragmentCacheTest < ActiveSupport::TestCase
        TypedRoleSerializer = Class.new(ActiveModel::Serializer) do
          type 'my-roles'
          cache only: [:name], skip_digest: true
          attributes :id, :name, :description

          belongs_to :author
        end

        def setup
          super
          @spam            = Spam::UnrelatedLink.new(id: 'spam-id-1')
          @author          = Author.new(name: 'Joao M. D. Moura')
          @role            = Role.new(name: 'Great Author', description: nil)
          @role.author     = [@author]
          @role_serializer = RoleSerializer.new(@role)
          @spam_serializer = Spam::UnrelatedLinkSerializer.new(@spam)
          @role_hash       = FragmentCache.new(RoleSerializer.adapter.new(@role_serializer), @role_serializer, {})
          @spam_hash       = FragmentCache.new(Spam::UnrelatedLinkSerializer.adapter.new(@spam_serializer), @spam_serializer, {})
        end
>>>>>>> 532828b4

      def test_fragment_fetch_with_virtual_attributes
        expected_result = {
          id: @role.id,
          description: @role.description,
          slug: "#{@role.name}-#{@role.id}",
          name: @role.name
        }
        assert_equal(@role_hash.fetch, expected_result)
      end

<<<<<<< HEAD
      def test_fragment_fetch_with_namespaced_object
        expected_result = {
          id: @spam.id
        }
        assert_equal(@spam_hash.fetch, expected_result)
=======
        def test_fragment_fetch_with_namespaced_object
          expected_result = {
            id: @spam.id
          }
          assert_equal(@spam_hash.fetch, expected_result)
        end

        def test_fragment_fetch_with_type_override
          serialization = serializable(Role.new(name: 'Another Author'), serializer: TypedRoleSerializer, adapter: :json_api).serializable_hash
          assert_equal(TypedRoleSerializer._type, serialization.fetch(:data).fetch(:type))
        end
>>>>>>> 532828b4
      end
    end
  end
end<|MERGE_RESOLUTION|>--- conflicted
+++ resolved
@@ -1,8 +1,15 @@
 require 'test_helper'
-<<<<<<< HEAD
 module ActiveModelSerializers
   module Adapter
     class FragmentCacheTest < ActiveSupport::TestCase
+      TypedRoleSerializer = Class.new(ActiveModel::Serializer) do
+        type 'my-roles'
+        cache only: [:name], skip_digest: true
+        attributes :id, :name, :description
+
+        belongs_to :author
+      end
+
       def setup
         super
         @spam            = Spam::UnrelatedLink.new(id: 'spam-id-1')
@@ -14,31 +21,6 @@
         @role_hash       = FragmentCache.new(::ActiveModelSerializers::Adapter.configured_adapter.new(@role_serializer), @role_serializer, {})
         @spam_hash       = FragmentCache.new(::ActiveModelSerializers::Adapter.configured_adapter.new(@spam_serializer), @spam_serializer, {})
       end
-=======
-module ActiveModel
-  class Serializer
-    module Adapter
-      class FragmentCacheTest < ActiveSupport::TestCase
-        TypedRoleSerializer = Class.new(ActiveModel::Serializer) do
-          type 'my-roles'
-          cache only: [:name], skip_digest: true
-          attributes :id, :name, :description
-
-          belongs_to :author
-        end
-
-        def setup
-          super
-          @spam            = Spam::UnrelatedLink.new(id: 'spam-id-1')
-          @author          = Author.new(name: 'Joao M. D. Moura')
-          @role            = Role.new(name: 'Great Author', description: nil)
-          @role.author     = [@author]
-          @role_serializer = RoleSerializer.new(@role)
-          @spam_serializer = Spam::UnrelatedLinkSerializer.new(@spam)
-          @role_hash       = FragmentCache.new(RoleSerializer.adapter.new(@role_serializer), @role_serializer, {})
-          @spam_hash       = FragmentCache.new(Spam::UnrelatedLinkSerializer.adapter.new(@spam_serializer), @spam_serializer, {})
-        end
->>>>>>> 532828b4
 
       def test_fragment_fetch_with_virtual_attributes
         expected_result = {
@@ -50,25 +32,16 @@
         assert_equal(@role_hash.fetch, expected_result)
       end
 
-<<<<<<< HEAD
       def test_fragment_fetch_with_namespaced_object
         expected_result = {
           id: @spam.id
         }
         assert_equal(@spam_hash.fetch, expected_result)
-=======
-        def test_fragment_fetch_with_namespaced_object
-          expected_result = {
-            id: @spam.id
-          }
-          assert_equal(@spam_hash.fetch, expected_result)
-        end
+      end
 
-        def test_fragment_fetch_with_type_override
-          serialization = serializable(Role.new(name: 'Another Author'), serializer: TypedRoleSerializer, adapter: :json_api).serializable_hash
-          assert_equal(TypedRoleSerializer._type, serialization.fetch(:data).fetch(:type))
-        end
->>>>>>> 532828b4
+      def test_fragment_fetch_with_type_override
+        serialization = serializable(Role.new(name: 'Another Author'), serializer: TypedRoleSerializer, adapter: :json_api).serializable_hash
+        assert_equal(TypedRoleSerializer._type, serialization.fetch(:data).fetch(:type))
       end
     end
   end
