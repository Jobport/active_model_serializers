require "test_helper"

class SerializerTest < ActiveModel::TestCase
  class Model
    def initialize(hash={})
      @attributes = hash
    end

    def read_attribute_for_serialization(name)
      @attributes[name]
    end

    def as_json(*)
      { :model => "Model" }
    end
  end

  class User
    include ActiveModel::SerializerSupport

    attr_accessor :superuser

    def initialize(hash={})
      @attributes = hash.merge(:first_name => "Jose", :last_name => "Valim", :password => "oh noes yugive my password")
    end

    def read_attribute_for_serialization(name)
      @attributes[name]
    end

    def super_user?
      @superuser
    end
  end

  class Post < Model
    def initialize(attributes)
      super(attributes)
      self.comments ||= []
      self.author = nil
    end

    attr_accessor :comments, :author
    def active_model_serializer; PostSerializer; end
  end

  class Comment < Model
    def active_model_serializer; CommentSerializer; end
  end

  class UserSerializer < ActiveModel::Serializer
    attributes :first_name, :last_name

    def serializable_hash
      attributes.merge(:ok => true).merge(options[:scope])
    end
  end

  class DefaultUserSerializer < ActiveModel::Serializer
    attributes :first_name, :last_name
  end

  class MyUserSerializer < ActiveModel::Serializer
    attributes :first_name, :last_name

    def serializable_hash
      hash = attributes
      hash = hash.merge(:super_user => true) if my_user.super_user?
      hash
    end
  end

  class CommentSerializer
    def initialize(comment, scope, options={})
      @comment, @scope = comment, scope
    end

    def serializable_hash
      { :title => @comment.read_attribute_for_serialization(:title) }
    end

    def as_json(options=nil)
      options ||= {}
      if options[:root] == false
        serializable_hash
      else
        { :comment => serializable_hash }
      end
    end
  end

  class PostSerializer < ActiveModel::Serializer
    attributes :title, :body
    has_many :comments, :serializer => CommentSerializer
  end

  def test_attributes
    user = User.new
    user_serializer = DefaultUserSerializer.new(user, {})

    hash = user_serializer.as_json

    assert_equal({
      :default_user => { :first_name => "Jose", :last_name => "Valim" }
    }, hash)
  end

  def test_attributes_method
    user = User.new
    user_serializer = UserSerializer.new(user, :scope => {})

    hash = user_serializer.as_json

    assert_equal({
      :user => { :first_name => "Jose", :last_name => "Valim", :ok => true }
    }, hash)
  end

  def test_serializer_receives_scope
    user = User.new
    user_serializer = UserSerializer.new(user, :scope => {:scope => true})

    hash = user_serializer.as_json

    assert_equal({
      :user => {
        :first_name => "Jose",
        :last_name => "Valim",
        :ok => true,
        :scope => true
      }
    }, hash)
  end

  def test_pretty_accessors
    user = User.new
    user.superuser = true
    user_serializer = MyUserSerializer.new(user)

    hash = user_serializer.as_json

    assert_equal({
      :my_user => {
        :first_name => "Jose", :last_name => "Valim", :super_user => true
      }
    }, hash)
  end

  def test_has_many
    user = User.new

    post = Post.new(:title => "New Post", :body => "Body of new post", :email => "tenderlove@tenderlove.com")
    comments = [Comment.new(:title => "Comment1"), Comment.new(:title => "Comment2")]
    post.comments = comments

    post_serializer = PostSerializer.new(post, :scope => user)

    assert_equal({
      :post => {
        :title => "New Post",
        :body => "Body of new post",
        :comments => [
          { :title => "Comment1" },
          { :title => "Comment2" }
        ]
      }
    }, post_serializer.as_json)
  end

  class Blog < Model
    attr_accessor :author
  end

  class AuthorSerializer < ActiveModel::Serializer
    attributes :first_name, :last_name
  end

  class BlogSerializer < ActiveModel::Serializer
    has_one :author, :serializer => AuthorSerializer
  end

  def test_has_one
    user = User.new
    blog = Blog.new
    blog.author = user

    json = BlogSerializer.new(blog, :scope => user).as_json
    assert_equal({
      :blog => {
        :author => {
          :first_name => "Jose",
          :last_name => "Valim"
        }
      }
    }, json)
  end

  def test_overridden_associations
    author_serializer = Class.new(ActiveModel::Serializer) do
      attributes :first_name
    end

    blog_serializer = Class.new(ActiveModel::Serializer) do
      def person
        object.author
      end

      has_one :person, :serializer => author_serializer
    end

    user = User.new
    blog = Blog.new
    blog.author = user

    json = blog_serializer.new(blog, :scope => user).as_json
    assert_equal({
      :person => {
        :first_name => "Jose"
      }
    }, json)
  end

  def post_serializer
    Class.new(ActiveModel::Serializer) do
      attributes :title, :body
      has_many :comments, :serializer => CommentSerializer
      has_one :author, :serializer => DefaultUserSerializer
    end
  end

  def test_associations_with_nil_association
    user = User.new
    blog = Blog.new

    json = BlogSerializer.new(blog, :scope => user).as_json
    assert_equal({
      :blog => { :author => nil }
    }, json)

    serializer = Class.new(BlogSerializer) do
      root :blog
    end

    json = serializer.new(blog, :scope => user).as_json
    assert_equal({ :blog =>  { :author => nil } }, json)
  end

  def test_custom_root
    user = User.new
    blog = Blog.new

    serializer = Class.new(BlogSerializer) do
      root :my_blog
    end

    assert_equal({ :my_blog => { :author => nil } }, serializer.new(blog, :scope => user).as_json)
  end

  def test_false_root
    user = User.new
    blog = Blog.new

    serializer = Class.new(BlogSerializer) do
      root false
    end

    assert_equal({ :author => nil }, serializer.new(blog, :scope => user).as_json)

    # test inherited false root
    serializer = Class.new(serializer)
    assert_equal({ :author => nil }, serializer.new(blog, :scope => user).as_json)
  end

  def test_embed_ids
    serializer = post_serializer

    serializer.class_eval do
      root :post
      embed :ids
    end

    post = Post.new(:title => "New Post", :body => "Body of new post", :email => "tenderlove@tenderlove.com")
    comments = [Comment.new(:title => "Comment1", :id => 1), Comment.new(:title => "Comment2", :id => 2)]
    post.comments = comments

    serializer = serializer.new(post)

    assert_equal({
      :post => {
        :title => "New Post",
        :body => "Body of new post",
        :comments => [1, 2],
        :author => nil
      }
    }, serializer.as_json)
  end

  def test_embed_ids_include_true
    serializer_class = post_serializer

    serializer_class.class_eval do
      root :post
      embed :ids, :include => true
    end

    post = Post.new(:title => "New Post", :body => "Body of new post", :email => "tenderlove@tenderlove.com")
    comments = [Comment.new(:title => "Comment1", :id => 1), Comment.new(:title => "Comment2", :id => 2)]
    post.comments = comments

    serializer = serializer_class.new(post)

    assert_equal({
      :post => {
        :title => "New Post",
        :body => "Body of new post",
        :comments => [1, 2],
        :author => nil
      },
      :comments => [
        { :title => "Comment1" },
        { :title => "Comment2" }
      ],
      :authors => []
    }, serializer.as_json)

    post.author = User.new(:id => 1)

    serializer = serializer_class.new(post)

    assert_equal({
      :post => {
        :title => "New Post",
        :body => "Body of new post",
        :comments => [1, 2],
        :author => 1
      },
      :comments => [
        { :title => "Comment1" },
        { :title => "Comment2" }
      ],
      :authors => [{ :first_name => "Jose", :last_name => "Valim" }]
    }, serializer.as_json)
  end

  def test_embed_objects
    serializer = post_serializer

    serializer.class_eval do
      root :post
      embed :objects
    end

    post = Post.new(:title => "New Post", :body => "Body of new post", :email => "tenderlove@tenderlove.com")
    comments = [Comment.new(:title => "Comment1", :id => 1), Comment.new(:title => "Comment2", :id => 2)]
    post.comments = comments

    serializer = serializer.new(post)

    assert_equal({
      :post => {
        :title => "New Post",
        :body => "Body of new post",
        :author => nil,
        :comments => [
          { :title => "Comment1" },
          { :title => "Comment2" }
        ]
      }
    }, serializer.as_json)
  end

  def test_array_serializer
    model    = Model.new
    user     = User.new
    comments = Comment.new(:title => "Comment1", :id => 1)

    array = [model, user, comments]
    serializer = array.active_model_serializer.new(array, {:scope => true})
    assert_equal([
      { :model => "Model" },
      { :user => { :last_name=>"Valim", :ok=>true, :first_name=>"Jose", :scope => true } },
      { :comment => { :title => "Comment1" } }
    ], serializer.as_json)
  end

  def test_array_serializer
    comment1 = Comment.new(:title => "Comment1", :id => 1)
    comment2 = Comment.new(:title => "Comment2", :id => 2)

    array = [ comment1, comment2 ]

    serializer = array.active_model_serializer.new(array, :root => :comments)

    assert_equal({ :comments => [
      { :title => "Comment1" },
      { :title => "Comment2" }
    ]}, serializer.as_json)
  end

  class CustomBlog < Blog
    attr_accessor :public_posts, :public_user
  end

  class CustomBlogSerializer < ActiveModel::Serializer
    has_many :public_posts, :key => :posts, :serializer => PostSerializer
    has_one :public_user, :key => :user, :serializer => UserSerializer
  end

  def test_associations_with_as
    posts = [
      Post.new(:title => 'First Post', :body => 'text'), 
      Post.new(:title => 'Second Post', :body => 'text')
    ]
    user = User.new

    custom_blog = CustomBlog.new
    custom_blog.public_posts = posts
    custom_blog.public_user = user

    serializer = CustomBlogSerializer.new(custom_blog, :scope => { :scope => true })

    assert_equal({
      :custom_blog => {
        :posts => [
          {:title => 'First Post', :body => 'text', :comments => []},
          {:title => 'Second Post', :body => 'text', :comments => []}
        ],
        :user => {
          :first_name => "Jose", 
          :last_name => "Valim", :ok => true, 
          :scope => true
        }
      }
    }, serializer.as_json)
  end

  def test_implicity_detection_for_association_serializers 
    implicit_serializer = Class.new(ActiveModel::Serializer) do
      root :custom_blog
      const_set(:UserSerializer, UserSerializer)
      const_set(:PostSerializer, PostSerializer)

      has_many :public_posts, :key => :posts
      has_one :public_user, :key => :user
    end

    posts = [
      Post.new(:title => 'First Post', :body => 'text', :comments => []), 
      Post.new(:title => 'Second Post', :body => 'text', :comments => [])
    ]
    user = User.new

    custom_blog = CustomBlog.new
    custom_blog.public_posts = posts
    custom_blog.public_user = user

    serializer = implicit_serializer.new(custom_blog, :scope => { :scope => true })

    assert_equal({
      :custom_blog => {
        :posts => [
          {:title => 'First Post', :body => 'text', :comments => []},
          {:title => 'Second Post', :body => 'text', :comments => []}
        ],
        :user => {
          :first_name => "Jose", 
          :last_name => "Valim", :ok => true, 
          :scope => true
        }
      }
    }, serializer.as_json)
  end

  def test_attribute_key
    serializer_class = Class.new(ActiveModel::Serializer) do
      root :user

      attribute :first_name, :key => :firstName
      attribute :last_name, :key => :lastName
      attribute :password
    end

    serializer = serializer_class.new(User.new)

    assert_equal({
      :user => {
        :firstName => "Jose",
        :lastName => "Valim",
        :password => "oh noes yugive my password"
      }
    }, serializer.as_json)
  end

  def setup_model
    Class.new do
      class << self
        def columns_hash
          { "name" => Struct.new(:type).new(:string), "age" => Struct.new(:type).new(:integer) }
        end

        def reflect_on_association(name)
          case name
          when :posts
            Struct.new(:macro, :name).new(:has_many, :posts)
          when :parent
            Struct.new(:macro, :name).new(:belongs_to, :parent)
          end
        end
      end
    end
  end

  def test_schema
    model = setup_model

    serializer = Class.new(ActiveModel::Serializer) do
      class << self; self; end.class_eval do
        define_method(:model_class) do model end
      end

      attributes :name, :age
      has_many :posts, :serializer => Class.new
      has_one :parent, :serializer => Class.new
    end

    assert_equal serializer.schema, {
      :attributes => { :name => :string, :age => :integer },
      :associations => {
        :posts => { :has_many => :posts },
        :parent => { :belongs_to => :parent }
      }
    }
  end

  def test_schema_with_as
    model = setup_model

    serializer = Class.new(ActiveModel::Serializer) do
      class << self; self; end.class_eval do
        define_method(:model_class) do model end
      end

      attributes :name, :age
      has_many :posts, :key => :my_posts, :serializer => Class.new
      has_one :parent, :key => :my_parent, :serializer => Class.new
    end

    assert_equal serializer.schema, {
      :attributes => { :name => :string, :age => :integer },
      :associations => {
        :my_posts => { :has_many => :posts },
        :my_parent => { :belongs_to => :parent }
      }
    }
  end

  def test_embed_id_for_has_one
    author_serializer = Class.new(ActiveModel::Serializer)

    serializer_class = Class.new(ActiveModel::Serializer) do
      embed :ids
      root :post

      attributes :title, :body
      has_one :author, :serializer => author_serializer
    end

    post_class = Class.new(Model) do
      attr_accessor :author
    end

    author_class = Class.new(Model)

    post = post_class.new(:title => "New Post", :body => "It's a new post!")
    author = author_class.new(:id => 5)
    post.author = author

    hash = serializer_class.new(post)

    assert_equal({
      :post => {
        :title => "New Post",
        :body => "It's a new post!",
        :author => 5
      }
    }, hash.as_json)
  end

  def test_embed_objects_for_has_one
    author_serializer = Class.new(ActiveModel::Serializer) do
      attributes :id, :name
    end

    serializer_class = Class.new(ActiveModel::Serializer) do
      root :post

      attributes :title, :body
      has_one :author, :serializer => author_serializer
    end

    post_class = Class.new(Model) do
      attr_accessor :author
    end

    author_class = Class.new(Model)

    post = post_class.new(:title => "New Post", :body => "It's a new post!")
    author = author_class.new(:id => 5, :name => "Tom Dale")
    post.author = author

    hash = serializer_class.new(post)

    assert_equal({
      :post => {
        :title => "New Post",
        :body => "It's a new post!",
        :author => { :id => 5, :name => "Tom Dale" }
      }
    }, hash.as_json)
  end

  def test_root_provided_in_options
    author_serializer = Class.new(ActiveModel::Serializer) do
      attributes :id, :name
    end

    serializer_class = Class.new(ActiveModel::Serializer) do
      root :post

      attributes :title, :body
      has_one :author, :serializer => author_serializer
    end

    post_class = Class.new(Model) do
      attr_accessor :author
    end

    author_class = Class.new(Model)

    post = post_class.new(:title => "New Post", :body => "It's a new post!")
    author = author_class.new(:id => 5, :name => "Tom Dale")
    post.author = author

    assert_equal({
      :blog_post => {
        :title => "New Post",
        :body => "It's a new post!",
        :author => { :id => 5, :name => "Tom Dale" }
      }
    }, serializer_class.new(post, :root => :blog_post).as_json)

    assert_equal({
      :title => "New Post",
      :body => "It's a new post!",
      :author => { :id => 5, :name => "Tom Dale" }
    }, serializer_class.new(post, :root => false).as_json)

    assert_equal({
      :blog_post => {
        :title => "New Post",
        :body => "It's a new post!",
        :author => { :id => 5, :name => "Tom Dale" }
      }
    }, serializer_class.new(post).as_json(:root => :blog_post))

    assert_equal({
      :title => "New Post",
      :body => "It's a new post!",
      :author => { :id => 5, :name => "Tom Dale" }
    }, serializer_class.new(post).as_json(:root => false))
  end

  def test_serializer_has_access_to_root_object
    hash_object = nil

    author_serializer = Class.new(ActiveModel::Serializer) do
      attributes :id, :name

      define_method :serializable_hash do
        hash_object = @options[:hash]
        super()
      end
    end

    serializer_class = Class.new(ActiveModel::Serializer) do
      root :post

      attributes :title, :body
      has_one :author, :serializer => author_serializer
    end

    post_class = Class.new(Model) do
      attr_accessor :author
    end

    author_class = Class.new(Model)

    post = post_class.new(:title => "New Post", :body => "It's a new post!")
    author = author_class.new(:id => 5, :name => "Tom Dale")
    post.author = author

    expected = serializer_class.new(post).as_json
    assert_equal expected, hash_object
  end
  
  def test_embed_ids_include_true_with_root
    serializer_class = post_serializer

    serializer_class.class_eval do
      root :post
      embed :ids, :include => true
      has_many :comments, :key => :comment_ids, :root => :comments
      has_one :author, :serializer => DefaultUserSerializer, :key => :author_id, :root => :author
    end

    post = Post.new(:title => "New Post", :body => "Body of new post", :email => "tenderlove@tenderlove.com")
    comments = [Comment.new(:title => "Comment1", :id => 1), Comment.new(:title => "Comment2", :id => 2)]
    post.comments = comments

    serializer = serializer_class.new(post)

    assert_equal({
    :post => {
      :title => "New Post",
      :body => "Body of new post",
      :comment_ids => [1, 2],
      :author_id => nil
    },
    :comments => [
      { :title => "Comment1" },
      { :title => "Comment2" }
    ],
    :author => []
    }, serializer.as_json)

    post.author = User.new(:id => 1)

    serializer = serializer_class.new(post)

    assert_equal({
    :post => {
      :title => "New Post",
      :body => "Body of new post",
      :comment_ids => [1, 2],
      :author_id => 1
    },
    :comments => [
      { :title => "Comment1" },
      { :title => "Comment2" }
    ],
    :author => [{ :first_name => "Jose", :last_name => "Valim" }]
    }, serializer.as_json)
  end
  
  # the point of this test is to illustrate that deeply nested serializers
  # still side-load at the root.
  def test_embed_with_include_inserts_at_root
    tag_serializer = Class.new(ActiveModel::Serializer) do
      attributes :id, :name
    end

    comment_serializer = Class.new(ActiveModel::Serializer) do
      embed :ids, :include => true
      attributes :id, :body
      has_many :tags, :serializer => tag_serializer
    end

    post_serializer = Class.new(ActiveModel::Serializer) do
      embed :ids, :include => true
      attributes :id, :title, :body
      has_many :comments, :serializer => comment_serializer
    end

    post_class = Class.new(Model) do
      attr_accessor :comments

      define_method :active_model_serializer do
        post_serializer
      end
    end

    comment_class = Class.new(Model) do
      attr_accessor :tags
    end

    tag_class = Class.new(Model)

    post = post_class.new(:title => "New Post", :body => "NEW POST", :id => 1)
    comment1 = comment_class.new(:body => "EWOT", :id => 1)
    comment2 = comment_class.new(:body => "YARLY", :id => 2)
    tag1 = tag_class.new(:name => "lolcat", :id => 1)
    tag2 = tag_class.new(:name => "nyancat", :id => 2)
    tag3 = tag_class.new(:name => "violetcat", :id => 3)

    post.comments = [comment1, comment2]
    comment1.tags = [tag1, tag3]
    comment2.tags = [tag1, tag2]

    actual = ActiveModel::ArraySerializer.new([post], :root => :posts).as_json
    assert_equal({
      :posts => [
        { :title => "New Post", :body => "NEW POST", :id => 1, :comments => [1,2] }
      ],

      :comments => [
        { :body => "EWOT", :id => 1, :tags => [1,3] },
        { :body => "YARLY", :id => 2, :tags => [1,2] }
      ],

      :tags => [
        { :name => "lolcat", :id => 1 },
        { :name => "violetcat", :id => 3 },
        { :name => "nyancat", :id => 2 }
      ]
    }, actual)
  end

<<<<<<< HEAD
  def test_can_customize_attributes
    serializer = Class.new(ActiveModel::Serializer) do
      attributes :title, :body

      def title
        object.title.upcase
      end
    end

    klass = Class.new do
      def read_attribute_for_serialization(name)
        { :title => "New post!", :body => "First post body" }[name]
      end

      def title
        read_attribute_for_serialization(:title)
      end

      def body
        read_attribute_for_serialization(:body)
      end
    end

    object = klass.new

    actual = serializer.new(object, :root => :post).as_json

    assert_equal({
      :post => {
        :title => "NEW POST!",
        :body => "First post body"
      }
    }, actual)
  end

  def test_can_customize_attributes_with_read_attributes
    serializer = Class.new(ActiveModel::Serializer) do
      attributes :title, :body

      def read_attribute_for_serialization(name)
        { :title => "New post!", :body => "First post body" }[name]
      end
    end

    actual = serializer.new(Object.new, :root => :post).as_json

    assert_equal({
      :post => {
        :title => "New post!",
        :body => "First post body"
      }
    }, actual)
=======
  def test_active_support_on_load_hooks_fired
    loaded = nil
    ActiveSupport.on_load(:active_model_serializers) do
      loaded = self
    end
    assert_equal ActiveModel::Serializer, loaded
>>>>>>> 4c17a222
  end
end<|MERGE_RESOLUTION|>--- conflicted
+++ resolved
@@ -815,7 +815,6 @@
     }, actual)
   end
 
-<<<<<<< HEAD
   def test_can_customize_attributes
     serializer = Class.new(ActiveModel::Serializer) do
       attributes :title, :body
@@ -868,13 +867,13 @@
         :body => "First post body"
       }
     }, actual)
-=======
+  end
+
   def test_active_support_on_load_hooks_fired
     loaded = nil
     ActiveSupport.on_load(:active_model_serializers) do
       loaded = self
     end
     assert_equal ActiveModel::Serializer, loaded
->>>>>>> 4c17a222
   end
 end